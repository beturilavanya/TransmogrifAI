--- conflicted
+++ resolved
@@ -126,19 +126,11 @@
 You can simply add TransmogrifAI as a regular dependency to an existing project.
 Start by picking TransmogrifAI version to match your project dependencies from the version matrix below (if not sure - take the **stable** version):
 
-<<<<<<< HEAD
-| TransmogrifAI Version                           | Spark Version | Scala Version | Java Version |
-|-------------------------------------------------|:-------------:|:-------------:|:------------:|
-| 0.6.1 (unreleased, master)                      |      2.4      |      2.11     |      1.8     |
-| **0.6.0 (stable)**, 0.5.3, 0.5.2, 0.5.1, 0.5.0  |    **2.3**    |    **2.11**   |    **1.8**   |
-| 0.4.0, 0.3.4                                    |      2.2      |      2.11     |      1.8     |
-=======
 | TransmogrifAI Version                                 | Spark Version | Scala Version | Java Version |
 |-------------------------------------------------------|:-------------:|:-------------:|:------------:|
 | 0.6.2 (unreleased, master)                            |      2.3      |      2.11     |      1.8     |
 | **0.6.1 (stable)**, 0.6.0, 0.5.3, 0.5.2, 0.5.1, 0.5.0 |    **2.3**    |    **2.11**   |    **1.8**   |
 | 0.4.0, 0.3.4                                          |      2.2      |      2.11     |      1.8     |
->>>>>>> 0c57d96b
 
 For Gradle in `build.gradle` add:
 ```gradle
